const express = require('express');
const config = require('../config/config');
const jwt = require('jwt-simple');
const passport = require('passport');
require('../util/passport')(passport);
const User = require('../models/user');
const Pixel = require('../models/pixel');
const ChatMessage = require('../models/chatMessage');
const Ratelimit = require('express-brute');
const path = require("path");
const fs = require('fs');
const ActionLogger = require("../util/ActionLogger");
const Action = require("../models/action");

function APIRouter(app) {
    let router = express.Router();

    router.use(function(req, res, next) {
        res.header('Cache-Control', 'private, no-cache, no-store, must-revalidate');
        res.header('Expires', '-1');
        res.header('Pragma', 'no-cache');
        next();
    })

    router.use(function(req, res, next) {
        if(req.user && !req.user.usernameSet && req.user.OAuthName) return res.status(401).json({ success: false, error: { message: "Please create a username for your account before continuing.", code: "oauth_no_username" } })
        if(req.user && req.user.passwordResetKey) return res.status(401).json({ success: false, error: { message: "Please go to the Place 2.0 website to reset your password.", code: "forced_password_reset" }})
        next(); // Otherwise, carry on...
    });

    const requireUser = (req, res, next) => {
        if (!req.user) return res.status(401).json({success: false, error: {message: "You are not signed in.", code: "not_signed_in"}});
        next()
    }

    // Normal APIs

    router.post('/signup', function(req, res) {
        return res.status(503).json({ success: false, error: { message: "API signup is no longer available.", code: "unavailable" } });
    });

    router.post('/identify', function(req, res, next) {
        if (!req.body.username || !req.body.password) return res.status(400).json({ success: false, error: { message: 'A username and password are required.', code: 'invalid_parameters' } });
        passport.authenticate('local', { session: false }, function(err, user, info) {
            if (!user) return res.status(500).json({ success: false, error: info.error || { message: "An unknown error occurred." } });
            let token = jwt.encode(user, config.secret);
            res.json({ success: true, token: `JWT ${token}`, user: user.toInfo(app) }); // create and return jwt token here
        })(req, res, next);
    });

    router.post('/user/change_password', requireUser, function(req, res) {
        if (!req.body.old || !req.body.new) return res.status(403).json({success: false, error: {message: 'Your old password and new password are required.', code: 'invalid_parameters'}});
        if(req.user.isOauth) return res.status(400).json({success: false, error: {message: 'You may not change your password as you are using an external service for login.', code: 'regular_account_only'}});
        req.user.comparePassword(req.body.old, (error, match) => {
            if(!match || error) return res.status(401).json({success: false, error: {message: "The old password you entered was incorrect.", code: "incorrect_password"}});
            req.user.password = req.body.new;
            req.user.save().then(() => {
                ActionLogger.log("changePassword", req.user);
                return res.json({success: true});
            }).catch(err => {
                app.reportError("Password change error: " + err);
                return res.status(500).json({success: false});
            });
        });
    });

    router.post('/user/deactivate', requireUser, function(req, res) {
        if (!req.body.password) return res.status(400).json({sucess: false, error: {message: "The password field is required.", code: "invalid_parameters"}});
        req.user.comparePassword(req.body.password, (error, match) => {
            if(!match || error) return res.status(401).json({success: false, error: {message: "The password you entered was incorrect.", code: "incorrect_password"}});
            req.user.deactivated = true;
            ActionLogger.log("deactivate", req.user);
            req.user.save();
            return res.json({success: true});
        });
    });

    router.get('/session', requireUser, function(req, res, next) {
        res.json({ success: true, user: req.user.toInfo(app) });
    });

    router.get('/board-image', function(req, res, next) {
        if (!app.paintingHandler.hasImage) return res.status(503).json({ success: false, error: { message: "We are not yet ready to take requests.", code: "not_ready" } });
        app.paintingHandler.getOutputImage().then((image) => {
            return res.set({ 'Content-Type': 'image/png' }).send(image);
        }).catch((err) => {
            app.reportError("Error while serving board image: " + err);
            return res.status(500).json({ success: false, error: { message: "We could not retrieve the current board image.", code: "image_fail" } });
        });
    });

    router.post('/place', requireUser, function(req, res, next) {
         if (fs.existsSync(path.join(__dirname, '../util/', 'legit.js'))) {
             const legit = require('../util/legit');
             if (!legit.verify(req)) return res.status(403).json({ success: false, error: { message: "You cannot do that.", code: "unauthorized" } });
         }
        function paintWithUser(user) {
            if (!user.canPlace()) return res.status(429).json({ success: false, error: { message: "You cannot place yet.", code: "slow_down" } });
            if (!req.body.x || !req.body.y || !req.body.colour) return res.status(400).json({ success: false, error: { message: "You need to include all paramaters", code: "invalid_parameters" } });
            var x = Number.parseInt(req.body.x), y = Number.parseInt(req.body.y);
            if(Number.isNaN(x) || Number.isNaN(y)) return res.status(400).json({ success: false, error: { message: "Your coordinates were incorrectly formatted", code: "invalid_parameters" } });
            var rgb = app.paintingHandler.getColourRGB(req.body.colour);
            if (!rgb) return res.status(400).json({ success: false, error: { message: "Invalid color code specified.", code: "invalid_parameters" } });
            app.paintingHandler.doPaint(rgb, x, y, user).then(pixel => {
                return User.findById(user.id).then(user => {
                    var seconds = user.getPlaceSecondsRemaining();
                    var countData = { canPlace: seconds <= 0, seconds: seconds };
                    return res.json({ success: true, timer: countData })
                }).catch(err => res.json({ success: true }));
            }).catch(err => {
                app.reportError("Error placing pixel: " + err);
                res.status(500).json({ success: false, error: err })
            });
        }
        paintWithUser(req.user);
    });

    router.get('/timer', requireUser, function(req, res, next) {
        function getTimerPayload(user) {
            let seconds = user.getPlaceSecondsRemaining();
            let countData = { canPlace: seconds <= 0, seconds: seconds };
            return { success: true, timer: countData };
        }
        return res.json(getTimerPayload(req.user));
    });

    router.get('/online', function(req, res, next) {
        return res.json({ success: true, online: { count: app.websocketServer.connectedClients } });
    });

    router.get('/pixel', function(req, res, next) {
        function fail(err) {
            app.reportError("Pixel data retrieve error: " + err);
            return res.status(500).json({ success: false, error: { message: "An error occurred while trying to look up information about that pixel." } })
        }
        if(!req.query.x || !req.query.y) return res.status(400).json( { success: false, error: { message: "You did not specify the coordinates of the pixel to look up.", code: "bad_request" } });
        var overrideDataAccess = req.user && (req.user.moderator || req.user.admin);
        Pixel.find({xPos: req.query.x, yPos: req.query.y}).then(pixels => {
            if (pixels.length <= 0) return res.json({ success: true, pixel: null });
            pixels[0].getInfo(overrideDataAccess, app).then(info => {
                res.json({ success: true, pixel: info })
            }).catch(err => fail(err));
        }).catch(err => fail(err));
    });

    router.get('/chat', function(req, res, next) {
         ChatMessage.getLatestMessages().then(messages => {
            var overrideDataAccess = req.user && (req.user.moderator || req.user.admin);
            var promises = messages.reverse().map(m => m.getInfo(overrideDataAccess));
            Promise.all(promises).then(messages => {
                // Removed banned users' messages if we're not mod
                if(overrideDataAccess !== true) messages = messages.filter(m => (!m.user || !m.user.banned) && (m.userError != "ban"));
                res.json({ success: true, messages: messages });
            }).catch(err => res.status(500).json({ success: false }));
         }).catch(err => res.status(500).json( { success: false }))
    });

    router.get('/leaderboard', function(req, res, next) {
<<<<<<< HEAD
        app.leaderboardManager.getInfo((err, leaderboard) => {
            if(err || !leaderboard) {
                if(err) app.reportError("Error fetching leaderboard: " + err);
                if(res.headersSent) return null;
=======
        app.leaderboardManager.getInfo((err, info) => {
            if(err || !info) {
                app.reportError("Error fetching leaderboard: " + (err || "Returned null"))     
>>>>>>> 378cdcd0
                return res.status(500).json({ success: false });
            }
            res.json({ success: true, leaderboard: info.leaderboard.splice(0, 25), lastUpdated: info.lastUpdated });
        })
    });

    const chatRatelimit = new Ratelimit(require('../util/RatelimitStore')("Chat"), {
        freeRetries: 7, // 7 messages per 10-15 seconds
        attachResetToRequest: false,
        refreshTimeoutOnRequest: false,
        minWait: 10*1000, // 10 seconds
        maxWait: 15*1000, // 15 seconds,
        lifetime: 25, // remember spam for max of 25 seconds
        failCallback: (req, res, next, nextValidRequestDate) => {
            var seconds = Math.round((nextValidRequestDate - new Date()) / 1000);
            return res.status(429).json({ success: false, error: { message: `You're sending messages too fast! To avoid spamming the chat, please get everything into one message if you can. You will be able to chat again in ${seconds.toLocaleString()} second${seconds == 1 ? "" : "s"}.`, code: "rate_limit" } })
        },
        handleStoreError: error => app.reportError("Chat rate limit store error: " + error),
        proxyDepth: config.trustProxyDepth
    });

    router.post('/chat', [requireUser, chatRatelimit.prevent], function(req, res, next) {
        if(!req.body.text || !req.body.x || !req.body.y) return res.status(400).json({ success: false, error: { message: "You did not specify the required information to send a message.", code: "bad_request" } })
        if(req.body.text.length < 1 || req.body.text.length > 250) return  res.status(400).json( { success: false, error: { message: "Your message must be shorter than 250 characters and may not be blank.", code: "message_text_length" } })
         ChatMessage.createMessage(app, req.user.id, req.body.text, req.body.x, req.body.y).then(message => {
             var info = message.getInfo().then(info => {
                res.json({ success: true, message: info });
                ActionLogger.log("sendChatMessage", req.user, null, { messageID: info.id });
                app.websocketServer.broadcast("new_message", info);
             }).catch(err => res.json({ success: true }))
         }).catch(err => {
             app.reportError(err);
             res.status(500).json( { success: false, error: { message: "An error occurred while trying to send your message.", code: "server_message_error" } })
        })
    });

    // Admin APIs

    router.get("/admin/stats", app.modMiddleware, function(req, res, next) {
        var signups24h = null, pixelsPlaced24h = null, pixelsPerMin = null;
        let dateBack24h = new Date(new Date().getTime() - (24 * 60 * 60 * 1000));
        let dateBack20m = new Date(new Date().getTime() - (20 * 60 * 1000));
        function finish() {
            return res.json({ success: true, stats: { online: app.websocketServer.connectedClients, signups24h: signups24h, pixelsPlaced24h: pixelsPlaced24h, pixelsPerMin: pixelsPerMin } });
        }
        function doPixelsPerMin() {
            Pixel.count({lastModified: {$gt: dateBack20m}}).then(c => {
                pixelsPerMin = Math.round(c / 20);
                finish()
            }).catch(err => finish());
        }
        function doPixelsPlaced24h() {
            Pixel.count({lastModified: {$gt: dateBack24h}}).then(c => {
                pixelsPlaced24h = c;
                doPixelsPerMin()
            }).catch(err => doPixelsPerMin());
        }
        function doSignups24h() {
            User.count({creationDate: {$gt: dateBack24h}}).then(c => {
                signups24h = c;
                doPixelsPlaced24h()
            }).catch(err => doPixelsPlaced24h());
        }
        doSignups24h();
    });

    router.get("/admin/refresh_clients", app.adminMiddleware, function(req, res, next) {
        app.websocketServer.broadcast("reload_client");
        ActionLogger.log("refreshClients", req.user);
        res.json({success: true});
    });

    router.get("/admin/reload_config", app.adminMiddleware, function(req, res, next) {
        app.loadConfig();
        ActionLogger.log("reloadConfig", req.user);
        res.json({success: true});
    });

    router.post("/admin/broadcast", app.adminMiddleware, function(req, res, next) {
        if(!req.body.title || !req.body.message || !req.body.timeout) return res.status(400).json({success: false});
        var timeout = Number.parseInt(req.body.timeout);
        if(Number.isNaN(timeout)) return res.status(400).json({success: false});
        var info = {
            title: req.body.title,
            message: req.body.message,
            timeout: Math.max(0, timeout),
            style: req.body.style || "info"
        }
        app.websocketServer.broadcast("admin_broadcast", info);
        ActionLogger.log("sendBroadcast", req.user, null, info);
        res.json({success: true});
    });

    router.post("/admin/users", app.modMiddleware, function(req, res, next) {
        let searchValue = req.body.search ? req.body.search.value || "" : "";
        var sort = { creationDate: "desc" };
        if(req.body.order && req.body.order.length > 0 && req.body.columns) {
            if(req.body.columns.length > req.body.order[0].column || 1) {
                let colName = req.body.columns[req.body.order[0].column].data;
                sort = {}, sort[colName] = req.body.order[0].dir || "desc";
            }
        }
        User.dataTables({
            limit: req.body.length || 25,
            skip: req.body.start || 0,
            select: ["id", "name", "creationDate", "admin", "moderator", "banned", "deactivated", "lastPlace", "placeCount"],
            search: {
                value: searchValue,
                fields: ['name']
            }, sort: sort
        }, (err, table) => {
            if(err) {
                app.reportError("Error trying to receive admin user table data.");
                return res.status(500).json({success: false});
            }
            User.find().count().then(c => res.json(Object.assign({success: true, recordsTotal: c}, table))).catch(err => {
                app.reportError("Error trying to receive user count for admin user table.");
                res.status(500).json({success: false});
            });
        });
    });

    router.get("/admin/toggle_mod", app.adminMiddleware, function(req, res, next) {
        if(!req.query.id) return res.status(400).json({success: false, error: {message: "No user ID specified.", code: "bad_request"}});
        if(req.query.id == req.user.id) return res.status(400).json({success: false, error: {message: "You may not change your own moderator status.", code: "cant_modify_self"}});
        User.findById(req.query.id).then(user => {
            if(!req.user.canPerformActionsOnUser(user)) return res.status(403).json({success: false, error: {message: "You may not perform actions on this user.", code: "access_denied_perms"}});
            user.moderator = !user.moderator;
            user.save().then(user => {
                ActionLogger.log(user.moderator ? "giveModerator" : "removeModerator", user, req.user);
                res.json({success: true, user: user.toInfo()})
            }).catch(err => {
                app.reportError("Error trying to save moderator status on user.");
                res.status(500).json({success: false});
            });
        }).catch(err => {
            app.reportError("Error trying to get user to set moderator status on.");
            res.status(500).json({success: false})
        });
    });

    // Mod APIs

    router.get("/mod/toggle_ban", app.modMiddleware, function(req, res, next) {
        if(!req.query.id) return res.status(400).json({success: false, error: {message: "No user ID specified.", code: "bad_request"}});
        if(req.query.id == req.user.id) return res.status(400).json({success: false, error: {message: "You may not ban yourself.", code: "cant_modify_self"}});
        User.findById(req.query.id).then(user => {
            if(!req.user.canPerformActionsOnUser(user)) return res.status(403).json({success: false, error: {message: "You may not perform actions on this user.", code: "access_denied_perms"}});
            var info = null;
            if(!user.banned) {
                // We're trying to ban the user
                if(!req.query.reason || req.query.reason.length <= 3) return res.status(400).json({success: false, error: {message: "Make sure you have specified a ban reason that is over three characters in length.", code: "invalid_reason"}});
                info = {reason: req.query.reason};
            }
            user.banned = !user.banned;
            user.save().then(user => {
                ActionLogger.log(user.banned ? "ban" : "unban", user, req.user, info);
                res.json({success: true, user: user.toInfo()})
            }).catch(err => {
                app.reportError("Error trying to save banned status on user.");
                res.status(500).json({success: false})
            });
        }).catch(err => {
            app.reportError("Error trying to get user to set banned status on.");
            res.status(500).json({success: false});
        });
    });

    router.get("/mod/toggle_active", app.modMiddleware, function(req, res, next) {
        if(!req.query.id) return res.status(400).json({success: false, error: {message: "No user ID specified.", code: "bad_request"}});
        User.findById(req.query.id).then(user => {
            if(!req.user.canPerformActionsOnUser(user)) return res.status(403).json({success: false, error: {message: "You may not perform actions on this user.", code: "access_denied_perms"}});
            user.deactivated = !user.deactivated;
            user.save().then(user => {
                ActionLogger.log(user.deactivated ? "deactivateOther" : "activateOther", user, req.user);
                res.json({success: true, user: user.toInfo()})
            }).catch(err => {
                app.reportError("Error trying to save activation status on user.");
                res.status(500).json({success: false})
            });
        }).catch(err => {
            app.reportError("Error trying to get user to set activation status on.");
            res.status(500).json({success: false});
        });
    });

    router.get("/mod/user_notes", app.modMiddleware, function(req, res, next) {
        if(!req.query.id) return res.status(400).json({success: false, error: {message: "No user ID specified.", code: "bad_request"}});
        User.findById(req.query.id, {userNotes: 1}).then(user => {
            res.json({success: true, userNotes: user.userNotes || ""})
        }).catch(err => {
            app.reportError("Error trying to get user to retrieve user notes of.");
            res.status(500).json({success: false});
        });
    });

    router.post("/mod/user_notes", app.modMiddleware, function(req, res, next) {
        if(!req.query.id) return res.status(400).json({success: false, error: {message: "No user ID specified.", code: "bad_request"}});
        User.findById(req.query.id).then(user => {
            user.userNotes = req.body.notes;
            user.save().then(user => {
                ActionLogger.log("updateNotes", user, req.user);
                res.json({success: true, user: user.toInfo()})
            }).catch(err => {
                app.reportError("Error trying to save user notes.");
                res.status(500).json({success: false})
            });
        }).catch(err => {
            app.reportError("Error trying to get user to set user notes on.");
            res.status(500).json({success: false});
        });
    });

    router.get('/mod/similar_users/:userID', app.modMiddleware, function(req, res) {
        if(!req.params.userID || req.params.userID == "") return res.status(400).json({success: false, error: {message: "No user ID specified.", code: "bad_request"}});
        User.findById(req.params.userID).then(user => {
            if(!req.user.canPerformActionsOnUser(user)) return res.status(403).json({success: false, error: {message: "You may not perform actions on this user.", code: "access_denied_perms"}});
            user.findSimilarIPUsers().then(users => {
                var identifiedAccounts = users.map(user => { return { user: user.toInfo(app), reasons: ["ip"] } });
                function respondIdentifiedAccounts() {
                    res.json({ success: true, target: user.toInfo(app), identifiedAccounts: identifiedAccounts })
                }
                if (fs.existsSync(path.join(__dirname, '../util/', 'legit.js'))) {
                    const legit = require('../util/legit');
                    var currentUsernames = identifiedAccounts.map(i => i.user.username);
                    legit.findSimilarUsers(user).then(users => {
                        var reason = legit.similarityAspectName();
                        users.forEach(user => {
                            if(currentUsernames.includes(user.name)) {
                                var i = currentUsernames.indexOf(user.name);
                                identifiedAccounts[i].reasons.push(reason);
                            } else identifiedAccounts.push({ user: user.toInfo(app), reasons: [reason] });
                        });
                        respondIdentifiedAccounts();
                    }).catch(err => respondIdentifiedAccounts());
                } else respondIdentifiedAccounts();
            }).catch(err => {
                app.reportError("Error finding similar accounts: " + err);
                res.status(500).json({ success: false });
            });
        }).catch(err => res.status(400).json({success: false, error: {message: "No user with that ID exists.", code: "user_doesnt_exist"}}));
    });

    router.get('/mod/actions', app.modMiddleware, function(req, res) {
        var condition = { actionID: { $in: ActionLogger.actionIDsToRetrieve(req.query.modOnly === "true") } };
        if (req.query.lastID) condition._id = { $lt: req.query.lastID };
        else if (req.query.firstID) condition._id = { $gt: req.query.firstID };
        Action.find(condition, null, {sort: {_id: -1}}).limit(Math.min(250, req.query.limit || 25)).then(actions => {
            var lastID = null;
            if(actions.length > 1) lastID = actions[actions.length - 1]._id;
            var promises = actions.map(a => a.getInfo());
            Promise.all(promises).then(actions => res.json({ success: true, actions: actions, lastID: lastID, actionTemplates: ActionLogger.getAllActionInfo() })).catch(err => res.status(500).json({ success: false }))
        }).catch(err => {
            app.reportError("An error occurred while trying to retrieve actions: " + err);
            res.status(500).json({ success: false });
        })
    });

    // Debug APIs

    if(config.debug) {
        router.get("/trigger-error", function(req, res, next) {
            app.reportError("Oh no! An error has happened!");
            res.status(500).json({ success: false, error: { message: "The server done fucked up.", code: "debug" } });
        });
        router.get("/trigger-error-report", function(req, res, next) {
            app.errorTracker.handleErrorCheckingInterval();
            res.json({ success: true });
        });
    }

    return router;
}

APIRouter.prototype = Object.create(APIRouter.prototype);

module.exports = APIRouter;<|MERGE_RESOLUTION|>--- conflicted
+++ resolved
@@ -156,16 +156,10 @@
     });
 
     router.get('/leaderboard', function(req, res, next) {
-<<<<<<< HEAD
         app.leaderboardManager.getInfo((err, leaderboard) => {
             if(err || !leaderboard) {
                 if(err) app.reportError("Error fetching leaderboard: " + err);
                 if(res.headersSent) return null;
-=======
-        app.leaderboardManager.getInfo((err, info) => {
-            if(err || !info) {
-                app.reportError("Error fetching leaderboard: " + (err || "Returned null"))     
->>>>>>> 378cdcd0
                 return res.status(500).json({ success: false });
             }
             res.json({ success: true, leaderboard: info.leaderboard.splice(0, 25), lastUpdated: info.lastUpdated });
