const express = require('express');
const Ratelimit = require('express-brute');
const ratelimitStore = require('../util/RatelimitStore');
const config = require('../config/config');
const jwt = require('jwt-simple');
const passport = require('passport');
require('../util/passport')(passport);
const User = require('../models/user');
const responseFactory = require("../util/ResponseFactory")();

function PublicRouter(app) {
    let router = express.Router()

<<<<<<< HEAD
    router.use(function(req, res, next) { // Force user to pick a username
        if(req.url == "/signout") return next(); // Allow the user to log out
        if(req.url == "/pick-username") return next(); // Allow the user to POST their new username
        if(req.user && !req.user.usernameSet) { // If the user has no username...
            return responseFactory.sendRenderedResponse("pick-username", req, res, {captcha: app.recaptcha.render(), username: req.user.OAuthName.replace(/[^[a-zA-Z0-9-_]/g, "-").substring(0, 20), user: {name: ""}}); // Send the username picker
        }
        next(); // Otherwise, carry on...
    })

    router.post('/pick-username', function(req, res) {
        if(!req.user) res.redirect("/signup");
        if(req.user.usernameSet) res.redirect("/");
        let user = req.user;
        user.name = req.body.username;
        app.recaptcha.verify(req, error => {
            if(error) return responseFactory.sendRenderedResponse("pick-username", req, res, {captcha: app.recaptcha.render(), error: {message: "Please prove your humanity"}, user: {name: ""}, username: req.body.username});
            
            user.setUserName(user.name, function(err) {
                if(err) return responseFactory.sendRenderedResponse("pick-username", req, res, {captcha: app.recaptcha.render(), error: err, username: req.body.name, user: {name: ""}});
                req.login(user, function(err) {
                    if (err) return responseFactory.sendRenderedResponse("public/signin", req, res, {captcha: app.recaptcha.render(), error: { message: "An unknown error occurred." }, username: req.body.username, user: {name: ""}});
                    res.redirect("/?signedin=1");
                });
            });
        });
    })
=======
    const ratelimitCallback = function (req, res, next, nextValidRequestDate) {
        function renderResponse(errorMsg) {
            return responseFactory.sendRenderedResponse("public/signup", req, res, { captcha: app.recaptcha.render(), error: { message: errorMsg || "An unknown error occurred" }, username: req.body.username });
        }
        res.status(429);
        return renderResponse("You're doing that too fast.");
    }

    const handleStoreError = function (error) {
        console.error(error);
    }

    const signupRatelimit = new Ratelimit(ratelimitStore, {
        freeRetries: 3, // 3 signups per hour
        attachResetToRequest: false,
        refreshTimeoutOnRequest: false,
        minWait: 60*60*1000, // 1 hour
        maxWait: 60*60*1000, // 1 hour, 
        failCallback: ratelimitCallback,
        handleStoreError: handleStoreError,
        proxyDepth: config.trustProxyDepth
    });
>>>>>>> 65850caf

    router.get('/', function(req, res) {
        return responseFactory.sendRenderedResponse("public/index", req, res);
    })

    router.get('/sitemap.xml', function(req, res, next) {
        if(typeof config.host === undefined) return next();
        return responseFactory.sendRenderedResponse("public/sitemap.xml.html", req, res, null, "text/xml");
    })

    router.get('/signin', function(req, res) {
        if (req.user) return res.redirect("/");
        return responseFactory.sendRenderedResponse("public/signin", req, res);
    })

    router.post('/signin', function(req, res, next) {
        if (req.user) return res.redirect("/");
        if (!req.body.username || !req.body.password) return responseFactory.sendRenderedResponse("public/signin", req, res, { error: { message: "A username and password are required." }, username: req.body.username });
        passport.authenticate('local', function(err, user, info) {
            if (!user) return responseFactory.sendRenderedResponse("public/signin", req, res, { error: info.error || { message: "An unknown error occurred." }, username: req.body.username });
            req.login(user, function(err) {
                if (err) return responseFactory.sendRenderedResponse("public/signin", req, res, { error: { message: "An unknown error occurred." }, username: req.body.username });
                return res.redirect("/?signedin=1");
            });
        })(req, res, next);
    })

    router.get('/signup', function(req, res) {
        if (req.user) return res.redirect("/");
        return responseFactory.sendRenderedResponse("public/signup", req, res, { captcha: app.recaptcha.render() });
    })

    router.get('/account', function(req, res) {
        if (!req.user) return res.redirect("/signin");
        return responseFactory.sendRenderedResponse("public/account", req, res);
    })

    router.post('/signup', signupRatelimit.prevent, function(req, res, next) {
        function renderResponse(errorMsg) {
            return responseFactory.sendRenderedResponse("public/signup", req, res, { captcha: app.recaptcha.render(), error: { message: errorMsg || "An unknown error occurred" }, username: req.body.username });
        }
        if (req.user) return res.redirect("/");
        if (!req.body.username || !req.body.password || !req.body.passwordverify) return renderResponse("Please fill out all the fields.")
        if (req.body.password != req.body.passwordverify) return renderResponse("The passwords you entered did not match.")
        app.recaptcha.verify(req, error => {
            if(error) return renderResponse("Please fill in the captcha properly.")
            User.register(req.body.username, req.body.password, function(user, error) {
                if(!user) return renderResponse(error.message);
                req.login(user, function(err) {
                    if (err) return renderResponse(null);
                    return res.redirect("/?signedup=1");
                });
            });
        });
    })

    router.get('/auth/google', function(req, res, next) {
        passport.authenticate('google', { scope: ['https://www.googleapis.com/auth/plus.login'] }, function(err, user, info) {
            if (!user) return responseFactory.sendRenderedResponse("public/signin", req, res, { error: info.error || { message: "An unknown error occurred." }, username: req.body.username });
            req.login(user, function(err) {
                if (err) return responseFactory.sendRenderedResponse("public/signin", req, res, { error: { message: "An unknown error occurred." }, username: req.body.username });
                return res.redirect("/?signedin=1");
            });
        })(req, res, next);
    })

    router.get('/auth/google/callback', passport.authenticate('google', { failureRedirect: '/signup' }), function(req, res) {
        res.redirect('/?signedin=1');
    })

    router.get('/auth/discord', passport.authenticate('discord'));
    router.get('/auth/discord/callback', passport.authenticate('discord', {
        failureRedirect: '/signup',
        successRedirect: '/?signedin=1'
    }), function(req, res) {
        res.redirect('/?signedin=1') // Successful auth 
    });

    router.get('/auth/facebook', passport.authenticate('facebook'));
    router.get('/auth/facebook/callback', passport.authenticate('facebook', {
        failureRedirect: '/signup',
        successRedirect: '/?signedin=1'
    }), function(req, res) {
        res.redirect('/?signedin=1') // Successful auth 
    });

    router.get('/auth/github', passport.authenticate('github'));
    router.get('/auth/github/callback', passport.authenticate('github', {
        failureRedirect: '/signup',
        successRedirect: '/?signedin=1'
    }), function(req, res) {
        res.redirect('/?signedin=1') // Successful auth 
    });

    router.get('/auth/reddit', function(req, res, next){
        req.session.state = Math.floor(Math.random() * 10000).toString(2);
        passport.authenticate('reddit', {
            state: req.session.state
        })(req, res, next);
    })

    router.get('/auth/reddit/callback', function(req, res, next){
        // Check for origin via state token
        if (req.query.state == req.session.state){
            passport.authenticate('reddit', {
                successRedirect: '/?signedin=1',
                failureRedirect: '/signup'
            })(req, res, next);
        } else {
            next( new Error(403) );
        }
    });

    router.get('/auth/twitter', passport.authenticate('twitter'));

    router.get('/auth/twitter/callback', passport.authenticate('twitter', { failureRedirect: '/signup' }), function(req, res) {
        res.redirect('/?signedin=1');
    });

    router.get('/signout', function(req, res) {
        req.logout();
        res.redirect("/?signedout=1");
    })

    return router;
}

PublicRouter.prototype = Object.create(PublicRouter.prototype);

module.exports = PublicRouter;<|MERGE_RESOLUTION|>--- conflicted
+++ resolved
@@ -11,7 +11,6 @@
 function PublicRouter(app) {
     let router = express.Router()
 
-<<<<<<< HEAD
     router.use(function(req, res, next) { // Force user to pick a username
         if(req.url == "/signout") return next(); // Allow the user to log out
         if(req.url == "/pick-username") return next(); // Allow the user to POST their new username
@@ -38,7 +37,7 @@
             });
         });
     })
-=======
+
     const ratelimitCallback = function (req, res, next, nextValidRequestDate) {
         function renderResponse(errorMsg) {
             return responseFactory.sendRenderedResponse("public/signup", req, res, { captcha: app.recaptcha.render(), error: { message: errorMsg || "An unknown error occurred" }, username: req.body.username });
@@ -61,7 +60,6 @@
         handleStoreError: handleStoreError,
         proxyDepth: config.trustProxyDepth
     });
->>>>>>> 65850caf
 
     router.get('/', function(req, res) {
         return responseFactory.sendRenderedResponse("public/index", req, res);
