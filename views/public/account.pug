extends ../layout
block dependencies
    - var isSelf = user ? user.id == profileUser.id : false;
    - if (isSelf) var overrideNavPath = "/account";    
    - var pixel = profileUserInfo.latestPixel;
    - var boardImageCorrection = (1000 / config.boardSize) * 4;
    - var pageTitle = isSelf ? "Account Details" : `${profileUser.name}'s Profile`;
    - var pageDesc = isSelf ? `View information about your ${config.siteName} account.` : `View ${profileUser.name}'s profile on ${config.siteName}.`;
    - var css = ["/css/dashboard.css", "/css/profile.css"];
    - var navbarSupportsTopMode = !!profileUserInfo.latestPixel;
    - js = ["/js/tooltip.js", "/js/build/account.js", "https://cdn.rawgit.com/rmm5t/jquery-timeago/180864a9c544a49e43719b457250af216d5e4c3a/jquery.timeago.js"];
    - jsModSnippets = [`  $(document).ready(function() {
    -    $("#profile-mod-tools-ctn").html(renderUserActions(${JSON.stringify(profileUser)}));
    -  });`];
block content
    - var has2FA = profileUser.twoFactorAuthEnabled();
    if pixel
        a(href=`/#x=${pixel.point.x}&y=${pixel.point.y}`)
            .profile-header(style=`background-position: calc(50% - ${(pixel.point.x - (config.boardSize / 2)) * boardImageCorrection}px) ${-(pixel.point.y * boardImageCorrection) + 175}px;`)
                .overlay
    .container
        .profile-info(class=(pixel ? " has-pixel" : ""))
            .user-header-info
                .avatar: span= profileUser.getUsernameInitials()
                .user-info
                    span.username
                        .
                            #{profileUser.name}
                        +renderBadges(profileUser.getBadges(null))
                    .subdetails
                        - var rank = profileUserInfo.statistics.leaderboardRank;
                        if rank !== null
                            div
                                span.value ##{profileUserInfo.statistics.leaderboardRank.toLocaleString()}
                                span.name Global rank
                        div
                            span.value= profileUser.placeCount.toLocaleString()
                            span.name pixel#{profileUser.placeCount == 1 ? "" : "s"} placed
                        if profileUserInfo.statistics.placesThisWeek !== null
                            div
                                span.value= profileUserInfo.statistics.placesThisWeek.toLocaleString()
                                span.name pixel#{profileUserInfo.statistics.placesThisWeek == 1 ? "" : "s"} this week
            if isSelf && config.maintenance.notice
                div.alert.alert-danger
                    h4 Important infomation regarding your #{config.siteName} account:
                    p !{config.maintenance.notice}
            if hasNewPassword
                .alert.alert-success #[strong Success!] Your password has been changed successfully!
                hr
            h1 About #{isSelf ? "me" : "them"}
            .user-details
                p #[strong Joined] #[time.timeago(datetime=profileUser.creationDate.toISOString(), title=profileUser.creationDate.toLocaleString()) on loading date].
                if profileUser.lastPlace
                    p #[strong Last placed] #[time.timeago(datetime=profileUser.lastPlace.toISOString(), title=profileUser.lastPlace.toLocaleString())]
                        if pixel && pixel.isLatest
                            .
                                #{" at "}
                            a(href=`/#x=${pixel.point.x}&y=${pixel.point.y}`) (#{pixel.point.x.toLocaleString()}, #{pixel.point.y.toLocaleString()})
                        . 
                            .
            //- Disable this section for OAuth users because they cannot deactivate or change passwords at this time.
            if user && user.admin
                hr
                h1 Access Data
                h4 IP Addresses (hashed)
                ul
                    each ip in profileUser.ipAddresses
                        li= ip
                h4 User Agents
                ul
                    each ua in profileUser.userAgents
                        li= ua
                h4 Keys
                ul
                    each ua in profileUser.keys
                        li= ua
            if isSelf && !profileUser.isOauth
                hr
                h1 My account
                | #[a.btn.btn-success(data-toggle="modal", id=`${has2FA ? "dis" : "en"}ableTwoFactorAuth`) #{has2FA ? "Dis" : "En"}able Two-Factor Authentication]
                | #[a.btn.btn-info(data-toggle="modal", data-target="#changePassword") Change Password]
<<<<<<< HEAD
                | #[a.btn.btn-danger(data-toggle="modal", data-target="#deactivateAccount") Deactivate / Delete Account]
=======
                | #[a.btn.btn-warning(data-toggle="modal", data-target="#downloadAccount") Download Account Data]
                | #[a.btn.btn-danger(data-toggle="modal", data-target="#deactivateAccount") Deactivate Account]
>>>>>>> 07bf9a9c
            if user && user.canPerformActionsOnUser(profileUser)
                hr
                h1 Moderator tools
                #profile-mod-tools-ctn
    if isSelf && !profileUser.isOauth
        .modal.fade#changePassword(tabindex="-1", role="dialog")
            .modal-dialog(role="document")
                .modal-content
                    form.form-horizontal#changePasswordForm
                        .modal-header
                            button.close(type="button", data-dimiss="modal", aria-label="Close"): span(aria-hidden="true") &times;
                            h4.modal-title Change Password
                        .modal-body
                            p Change your password using your current password. #[Make sure you remember the new password, as this cannot be undone without it.]
                            .form-group
                                label.col-sm-3.control-label(for="inputChangePasswordCurrent") Password
                                .col-sm-9: input.form-control#inputChangePasswordCurrent(type="password", placeholder="Current Password", name="password")
                            .form-group
                                label.col-sm-3.control-label(for="inputChangePasswordNew") New Password
                                .col-sm-9: input.form-control#inputChangePasswordNew(type="password", placeholder="New Password", name="newPassword")
                            .form-group
                                .col-sm-9.col-sm-offset-3: input.form-control#inputChangePasswordNew2(type="password", placeholder="New Password (again)", name="newConfPassword")
                            .alert.hidden(role="alert", name="changePasswordProgressAlert")
                        .modal-footer
                            button.btn.btn-default(type="button", data-dismiss="modal") Cancel
                            button.btn.btn-primary(type="submit") Change Password
        .modal.fade#deactivateAccount(tabindex="-1", role="dialog")
            .modal-dialog(role="document")
                .modal-content
                    form.form-horizontal#deactivateAccountForm
                        .modal-header
                            button.close(type="button", data-dimiss="modal", aria-label="Close"): span(aria-hidden="true") &times;
                            h4.modal-title Deactivate or Delete your Account
                        .modal-body
                            p Are you sure you want to deactivate or delete your account?
                            p Before you do so:
                            ul
                                li Deactivated accounts can be recovered by reauthenticating.
                                li Deleted accounts #[strong cannot be recovered after 7 days].
                                li You can cancel your account deletion before 7 days, by logging back in.
                                li Your pixels will remain, but the creator will be shown as "Deactivated/Deleted account".
                            p If you are still sure, re-enter your account's current password to deactivate or delete it.
                            .form-group
                                label.col-sm-3.control-label(for="inputDeactivatePassword") Password
                                .col-sm-9: input.form-control#inputDeactivatePassword(type="password", placeholder="Password", name="password")
                            .alert.hidden(role="alert", name="deactivateAccountProgressAlert")
                        .modal-footer
                            button.btn.btn-default(type="button", data-dismiss="modal") Cancel
<<<<<<< HEAD
                            button.btn.btn-warning(type="button", id="deactivateButton") Deactivate
                            button.btn.btn-danger(type="button", id="deleteButton") Delete
                .modal.fade#deactivateAccount(tabindex="-1", role="dialog")
=======
                            button.btn.btn-danger(type="submit") Deactivate
        .modal.fade#downloadAccount(tabindex="-1", role="dialog")
            .modal-dialog(role="document")
                .modal-content
                    .modal-header
                        button.close(type="button", data-dimiss="modal", aria-label="Close"): span(aria-hidden="true") &times;
                        h4.modal-title Download Account Data
                    .modal-body
                        p You may download all of the data that #{config.siteName} possesses on you.
                        p You will be provided all of the data as one JSON file, containing any and all data relating to your usage of the site. The file may be large in size, and could take a while to process.
                    .modal-footer
                        button.btn.btn-default(type="button", data-dismiss="modal") Cancel
                        a.btn.btn-warning(type="submit", href="/api/account-data") Download
>>>>>>> 07bf9a9c
        unless has2FA
            .modal.fade#enableTOTP(tabindex="-1", role="dialog")
                .modal-dialog(role="document")
                    .modal-content
                            .modal-header
                                button.close(type="button", data-dimiss="modal", aria-label="Close"): span(aria-hidden="true") &times;
                                h4.modal-title Enable Two-Factor Authentication
                            .modal-body
                                .row.row-fluid
                                    .col-sm-8
                                        p To set up two-factor authentication for your #{config.siteName} account, follow the listed instructions.
                                        ol
                                            li: p Install and open a Two-Factor authentication app that supports TOTP. Popular apps for both iOS and Android include #[a(href="https://support.google.com/accounts/answer/1066447") Google Authenticator], #[a(href="https://duo.com/product/trusted-users/two-factor-authentication/duo-mobile") Duo Mobile], and #[a(href="https://authy.com/download/") Authy].
                                            li: p Add your #{config.siteName} account by scanning the QR code #[span.hidden-xs to the right]#[span.visible-xs-inline below], or entering the text code underneath it.
                                            li: p Enter the 6-digit code that is generated by the application:
                                                form.form-inline#enableTOTPForm
                                                    input#totpSecretCodeInput(type='hidden', name="secret")
                                                    .input-group
                                                        input.form-control(maxlength="6", inputmode="numeric", pattern="[0-9]{6}", name="token", placeholder="Generated token", required)
                                                        span.input-group-btn: button.btn.btn-primary(type="submit") Verify
                                        .alert.hidden(role="alert", name="enableTOTPAlert")
                                    .col-sm-4.align-center
                                        img#totpQRCode
                                        br
                                        small.text-muted If you are unable to set up using a QR code, enter this code into your two-factor authentication app instead:#[br]#[code#totpSecretCode.breaks]<|MERGE_RESOLUTION|>--- conflicted
+++ resolved
@@ -79,12 +79,8 @@
                 h1 My account
                 | #[a.btn.btn-success(data-toggle="modal", id=`${has2FA ? "dis" : "en"}ableTwoFactorAuth`) #{has2FA ? "Dis" : "En"}able Two-Factor Authentication]
                 | #[a.btn.btn-info(data-toggle="modal", data-target="#changePassword") Change Password]
-<<<<<<< HEAD
+                | #[a.btn.btn-warning(data-toggle="modal", data-target="#downloadAccount") Download Account Data]
                 | #[a.btn.btn-danger(data-toggle="modal", data-target="#deactivateAccount") Deactivate / Delete Account]
-=======
-                | #[a.btn.btn-warning(data-toggle="modal", data-target="#downloadAccount") Download Account Data]
-                | #[a.btn.btn-danger(data-toggle="modal", data-target="#deactivateAccount") Deactivate Account]
->>>>>>> 07bf9a9c
             if user && user.canPerformActionsOnUser(profileUser)
                 hr
                 h1 Moderator tools
@@ -133,12 +129,8 @@
                             .alert.hidden(role="alert", name="deactivateAccountProgressAlert")
                         .modal-footer
                             button.btn.btn-default(type="button", data-dismiss="modal") Cancel
-<<<<<<< HEAD
                             button.btn.btn-warning(type="button", id="deactivateButton") Deactivate
                             button.btn.btn-danger(type="button", id="deleteButton") Delete
-                .modal.fade#deactivateAccount(tabindex="-1", role="dialog")
-=======
-                            button.btn.btn-danger(type="submit") Deactivate
         .modal.fade#downloadAccount(tabindex="-1", role="dialog")
             .modal-dialog(role="document")
                 .modal-content
@@ -151,7 +143,6 @@
                     .modal-footer
                         button.btn.btn-default(type="button", data-dismiss="modal") Cancel
                         a.btn.btn-warning(type="submit", href="/api/account-data") Download
->>>>>>> 07bf9a9c
         unless has2FA
             .modal.fade#enableTOTP(tabindex="-1", role="dialog")
                 .modal-dialog(role="document")
