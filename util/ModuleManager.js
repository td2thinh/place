const fs = require("fs-extra-promise");
const path = require('path');
const modulesDirectory = path.resolve(`${__dirname.replace(/\/\w+$/, ``)}/modules/`);
const express = require("express");
const DataModelManager = require("./DataModelManager");

// Heavily inspired by EricRabil's work on DDBot.

const DEFAULT_MODEL_OVERRIDE_MANAGER = {fields: [], statics: [], methods: [], hookStatics: [], hookMethods: []};

class ModuleManager {
    constructor(app) {
        this.app = app;
        this.modules = new Map();
        this.moduleMetas = {};
        this.modulePaths = {};
        this.moduleIdentifiers = [];
        this.viewExtensions = {};

        this.loadingCallbacks = [];
        this.loaded = false;
    }

    load(meta, mainPath) {
        var s = this;
        var validDependencies = true;
        var withoutConflicts = true;
        // Check dependency modules
        meta.depends.every((dependency) => {
            if(!this.moduleIdentifiers.includes(directory)) {
                validDependencies = false;
                return false;
            }
            return true;
        });
        if(!validDependencies) return console.error(`Couldn't load module "${meta.name}" (${meta.identifier}) because it depends on a module with the identifier "${meta.identifier}."`);
        // Check conflicting modules
        meta.conflicts.every((conflict) => {
            if(this.moduleIdentifiers.includes(directory)) {
                withoutConflicts = false;
                return false;
            }
            return true;
        })
        if(!withoutConflicts) return console.error(`Couldn't load module "${meta.name}" (${meta.identifier}) because it conflicts with a module with the identifier "${meta.identifier}".`);
        // Make sure there isn't already one loaded
        if(this.modules.has(meta.identifier)) return console.error(`Couldn't load module "${meta.name}" (${meta.identifier}) because another module with the same identifier was already loaded.`);
        // Initialize the module
        s.moduleMetas[meta.identifier] = meta;
        s.modulePaths[meta.identifier] = path.dirname(mainPath);
        function finalizeLoad() {
            var Module = require(mainPath);
            var newModule = new Module(s.app);
            s.modules.set(meta.identifier, newModule);
            console.log(`Loaded module "${meta.name}" (${meta.identifier}).`);
        }
        this.processViewExtensionsForModule(meta, () => finalizeLoad());
    }

    loadAll() {
        console.log("Starting load of modules...");
        fs.readdir(modulesDirectory, (err, files) => {
<<<<<<< HEAD
            if(err) return this.app.reportError("Error loading modules: " + err);
            if(files.length <= 0) return this.doneLoading("No modules loaded.");
=======
            if(err) {
                if(err.code == "ENOENT") {
                    console.log("Creaitng modules directory because it doesn't exist...")
                    fs.mkdirAsync(modulesDirectory);
                    return;
                }
                return this.app.reportError("Error loading modules: " + err);
            }
            if(files.length <= 0) return console.log("No modules loaded.");
>>>>>>> 46799013
            // Try and load information about all the modules
            var promises = files.map((file) => this.processModuleLoadingInformation(file));
            Promise.all(promises).then(moduleInfo => {
                // Remove nulls and sort by priority
                moduleInfo = moduleInfo.filter((o) => !!o).sort((a, b) => b.priority - a.priority); 
                this.moduleIdentifiers = moduleInfo.map((info) => info.identifier);
                moduleInfo.forEach((info) => this.load(info.meta, info.main));
                this.doneLoading()
            }).catch(err => this.app.reportError("Error loading modules: " + err));
        });
    }

    doneLoading(msg = null) {
        if(msg) console.log(msg);
        this.loaded = true;
        this.loadingCallbacks.forEach((callback) => callback(this));
    }

    fireWhenLoaded(callback) {
        if(this.loaded) return callback(this);
        this.loadingCallbacks.push(callback);
    }

    processModuleLoadingInformation(file) {
        return new Promise((resolve, reject) => {
            var folderPath = path.join(modulesDirectory, file);
            fs.stat(folderPath, (err, stat) => {
                if(err) {
                    this.app.reportError("Error loading single module directory: " + err);
                    return resolve(null);
                }
                if(!stat.isDirectory()) return;
                var folder = path.parse(folderPath);
                var nicePath = path.join(folder.dir, folder.base);
                // Attempt to stat module.json
                fs.stat(path.join(nicePath, "module.json"), (err) => {
                    if(err) {
                        console.error(`Skipping malformed module "${folder.name}" (error loading module.json).`);
                        return resolve(null);
                    }
                    var moduleMeta = require(path.join(nicePath, "module.json"));
                    if(!moduleMeta.main || !moduleMeta.identifier || !moduleMeta.name) return console.error(`Skipping malformed module "${folder.name}" (invalid module.json).`);
                    moduleMeta = this.addMetaDefaults(moduleMeta);
                    // Attempt to stat main module JS file
                    fs.stat(path.join(nicePath, moduleMeta.main), (err) => {
                        if(err) {
                            console.error(`Skipping malformed module "${folder.name}" (error loading main file).`);
                            return resolve(null);
                        }
                        // Success, load it
                        resolve({meta: moduleMeta, main: path.join(nicePath, moduleMeta.main)});
                    });
                });
            });
        });
    }

    addMetaDefaults(meta) {
        if(!meta.priority) meta.priority = 1;
        if(!meta.routes) meta.routes = [];
        if(!meta.depends) meta.depends = [];
        if(!meta.conflicts) meta.conflicts = [];
        if(!meta.publicRoot) meta.publicRoot = "/";
        return meta;
    }

    // --- Resource Loading ---

    getResourcesFromModules(req) {
        var resources = { css: [], js: [] };
        this.modules.forEach((module) => {
            if(typeof module.getCSSResourceList === "function") resources.css = resources.css.concat(module.getCSSResourceList(req));
            if(typeof module.getJSResourceList === "function") resources.js = resources.js.concat(module.getJSResourceList(req));
        });
        return resources;
    }

    // --- Static File Serving ---

    getAllPublicDirectoriesToRegister() {
        return new Promise((resolve, reject) => {
            var promises = Object.keys(this.moduleMetas).map((module) => this.getRegisteredPublicDirectoriesForModule(this.moduleMetas[module]));
            Promise.all(promises).then((directories) => resolve(directories.filter((o) => !!o))).catch((err) => {
                this.app.reportError("Error loading public directories for modules: " + err);
                resolve();
            });
        });
    }

    getRegisteredPublicDirectoriesForModule(meta) {
        return new Promise((resolve, reject) => {
            var publicPath = path.join(this.modulePaths[meta.identifier], "public");
            fs.stat(publicPath, (err, stat) => {
                if(err || !stat.isDirectory()) return resolve(null);
                resolve({root: meta.publicRoot, middleware: express.static(publicPath)});
            });
        });
    }

    // --- Registering More Routes ---

    getRoutesToRegister() {
        return new Promise((resolve, reject) => {
            var promises = Object.keys(this.moduleMetas).map((module) => this.getRoutesToRegisterForModule(this.moduleMetas[module]));
            Promise.all(promises).then((routes) => resolve(routes.filter((o) => !!o))).catch((err) => {
                this.app.reportError("Error loading routes for modules: " + err);
                resolve();
            });
        });
    }

    getRoutesToRegisterForModule(meta) {
        return new Promise((resolve, reject) => {
            var promises = meta.routes.filter((info) => info.path && info.file).map((info) => this.getRouterForRouterInformationAndMeta(info, meta));
            Promise.all(promises).then((routes) => resolve(routes)).catch((err) => {
                this.app.reportError(`Error loading routes for module "${meta.name}" (${meta.identifier}): ${err}`);
                resolve();
            });
        });
    }

    getRouterForRouterInformationAndMeta(routerInfo, meta) {
        return new Promise((resolve, reject) => {
            var routerPath = path.join(path.join(this.modulePaths[meta.identifier], "routes"), routerInfo.file);
            fs.stat(routerPath, (err, stat) => {
                if(err || stat.isDirectory()) return resolve(null);
                var Router = require(routerPath);
                resolve({root: routerInfo.path, middleware: Router(this.app)});
            });
        });
    }

    // --- Middleware ---

    processRequest(req, res, next) {
        var middlewareFetchers = Array.from(this.modules.values()).filter((module) => typeof module.processRequest === "function").map((module) => module.processRequest);
        var middlewares = [];
        middlewareFetchers.forEach((process) => middlewares = middlewares.concat(process(req)));
        var index = 0;
        function handleNext() {
            if(!middlewares[index]) return next();
            index++;
            middlewares[index - 1](req, res, () => handleNext());
        }
        handleNext();
    }

    // --- View Extensions ---

    processViewExtensionsForModule(meta, callback) {
        var vPath = path.join(this.modulePaths[meta.identifier], "views");
        fs.stat(vPath, (err, stat) => {
            if(err || !stat.isDirectory()) return callback();
            fs.readdir(vPath, (err, files) => {
                files.filter((fn) => path.extname(fn) == ".html").forEach((file) => {
                    var templateName = file.toLowerCase().slice(0, -5);
                    if(!this.viewExtensions[templateName]) this.viewExtensions[templateName] = [];
                    this.viewExtensions[templateName].push(path.join(vPath, file));
                });
                callback();
            });
        });
    }

    getViewExtensions(name) {
        return this.viewExtensions[name] || [];
    }

    gatherViewExtensions(name, include) {
        return this.getViewExtensions(name).map((file) => include(file)).join("");
    }

    // --- Model Extensions ---

    processModelExtensionsForModule(meta, callback) {
        var mePath = path.join(this.modulePaths[meta.identifier], "model_extensions");
        fs.stat(mePath, (err, stat) => {
            if(err || !stat.isDirectory()) return callback();
            fs.readdir(mePath, (err, files) => {
                files.filter((fn) => path.extname(fn) == ".js").forEach((file) => {
                    const Override = require(path.join(mePath, file));
                    var overrides = Override(this.app, DEFAULT_MODEL_OVERRIDE_MANAGER);
                    DataModelManager.registerModuleOverrides(file, overrides);
                });
                callback();
            });
        });
    }

}

ModuleManager.prototype = Object.create(ModuleManager.prototype);

module.exports = ModuleManager;<|MERGE_RESOLUTION|>--- conflicted
+++ resolved
@@ -60,20 +60,15 @@
     loadAll() {
         console.log("Starting load of modules...");
         fs.readdir(modulesDirectory, (err, files) => {
-<<<<<<< HEAD
-            if(err) return this.app.reportError("Error loading modules: " + err);
-            if(files.length <= 0) return this.doneLoading("No modules loaded.");
-=======
             if(err) {
                 if(err.code == "ENOENT") {
-                    console.log("Creaitng modules directory because it doesn't exist...")
+                    console.log("Creating modules directory because it doesn't exist...")
                     fs.mkdirAsync(modulesDirectory);
-                    return;
+                    return this.doneLoading();
                 }
                 return this.app.reportError("Error loading modules: " + err);
             }
-            if(files.length <= 0) return console.log("No modules loaded.");
->>>>>>> 46799013
+            if(files.length <= 0) return this.doneLoading("No modules loaded.");
             // Try and load information about all the modules
             var promises = files.map((file) => this.processModuleLoadingInformation(file));
             Promise.all(promises).then(moduleInfo => {
