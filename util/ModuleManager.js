const fs = require("fs-extra-promise");
const path = require('path');
const modulesDirectory = path.resolve(`${__dirname.replace(/\/\w+$/, ``)}/modules/`);
const express = require("express");
const DataModelManager = require("./DataModelManager");

// Heavily inspired by EricRabil's work on DDBot.

const DEFAULT_MODEL_OVERRIDE_MANAGER = {fields: [], statics: [], methods: [], hookStatics: [], hookMethods: []};

class ModuleManager {
    constructor(app) {
        this.app = app;
        this.modules = new Map();
        this.moduleMetas = {};
        this.modulePaths = {};
        this.moduleIdentifiers = [];
        this.viewExtensions = {};

        this.loadingCallbacks = [];
        this.loaded = false;
    }

    load(meta, mainPath) {
        var s = this;
        var validDependencies = true;
        var withoutConflicts = true;
        // Check dependency modules
        meta.depends.every((dependency) => {
            if(!this.moduleIdentifiers.includes(directory)) {
                validDependencies = false;
                return false;
            }
            return true;
        });
        if(!validDependencies) return console.error(`Couldn't load module "${meta.name}" (${meta.identifier}) because it depends on a module with the identifier "${meta.identifier}."`);
        // Check conflicting modules
        meta.conflicts.every((conflict) => {
            if(this.moduleIdentifiers.includes(directory)) {
                withoutConflicts = false;
                return false;
            }
            return true;
        })
        if(!withoutConflicts) return console.error(`Couldn't load module "${meta.name}" (${meta.identifier}) because it conflicts with a module with the identifier "${meta.identifier}".`);
        // Make sure there isn't already one loaded
        if(this.modules.has(meta.identifier)) return console.error(`Couldn't load module "${meta.name}" (${meta.identifier}) because another module with the same identifier was already loaded.`);
        // Initialize the module
        s.moduleMetas[meta.identifier] = meta;
        s.modulePaths[meta.identifier] = path.dirname(mainPath);
        function finalizeLoad() {
            var Module = require(mainPath);
            var newModule = new Module(s.app);
            s.modules.set(meta.identifier, newModule);
            console.log(`Loaded module "${meta.name}" (${meta.identifier}).`);
        }
        this.processViewExtensionsForModule(meta, () => finalizeLoad());
    }

    loadAll() {
        console.log("Starting load of modules...");
        fs.readdir(modulesDirectory, (err, files) => {
            if(err) return this.app.reportError("Error loading modules: " + err);
            if(files.length <= 0) return console.log("No modules loaded.");
            // Try and load information about all the modules
            var promises = files.map((file) => this.processModuleLoadingInformation(file));
            Promise.all(promises).then(moduleInfo => {
                // Remove nulls and sort by priority
                moduleInfo = moduleInfo.filter((o) => !!o).sort((a, b) => b.priority - a.priority); 
                this.moduleIdentifiers = moduleInfo.map((info) => info.identifier);
                moduleInfo.forEach((info) => this.load(info.meta, info.main));
<<<<<<< HEAD
=======
                this.loaded = true;
                this.loadingCallbacks.forEach((callback) => callback(this));
>>>>>>> 43c4230d
            }).catch(err => this.app.reportError("Error loading modules: " + err));
        });
    }

    fireWhenLoaded(callback) {
        if(this.loaded) return callback(this);
        this.loadingCallbacks.push(callback);
    }

    processModuleLoadingInformation(file) {
        return new Promise((resolve, reject) => {
            var folderPath = path.join(modulesDirectory, file);
            fs.stat(folderPath, (err, stat) => {
                if(err) {
                    this.app.reportError("Error loading single module directory: " + err);
                    return resolve(null);
                }
                if(!stat.isDirectory()) return;
                var folder = path.parse(folderPath);
                var nicePath = path.join(folder.dir, folder.base);
                // Attempt to stat module.json
                fs.stat(path.join(nicePath, "module.json"), (err) => {
                    if(err) {
                        console.error(`Skipping malformed module "${folder.name}" (error loading module.json).`);
                        return resolve(null);
                    }
                    var moduleMeta = require(path.join(nicePath, "module.json"));
                    if(!moduleMeta.main || !moduleMeta.identifier || !moduleMeta.name) return console.error(`Skipping malformed module "${folder.name}" (invalid module.json).`);
                    moduleMeta = this.addMetaDefaults(moduleMeta);
                    // Attempt to stat main module JS file
                    fs.stat(path.join(nicePath, moduleMeta.main), (err) => {
                        if(err) {
                            console.error(`Skipping malformed module "${folder.name}" (error loading main file).`);
                            return resolve(null);
                        }
                        // Success, load it
                        resolve({meta: moduleMeta, main: path.join(nicePath, moduleMeta.main)});
                    });
                });
            });
        });
    }

    addMetaDefaults(meta) {
        if(!meta.priority) meta.priority = 1;
        if(!meta.routes) meta.routes = [];
        if(!meta.depends) meta.depends = [];
        if(!meta.conflicts) meta.conflicts = [];
        if(!meta.publicRoot) meta.publicRoot = "/";
        return meta;
    }

    // --- Resource Loading ---

    getResourcesFromModules(req) {
        var resources = { css: [], js: [] };
        this.modules.forEach((module) => {
            if(typeof module.getCSSResourceList === "function") resources.css = resources.css.concat(module.getCSSResourceList(req));
            if(typeof module.getJSResourceList === "function") resources.js = resources.js.concat(module.getJSResourceList(req));
        });
        return resources;
    }

    // --- Static File Serving ---

    getAllPublicDirectoriesToRegister() {
        return new Promise((resolve, reject) => {
            var promises = Object.keys(this.moduleMetas).map((module) => this.getRegisteredPublicDirectoriesForModule(this.moduleMetas[module]));
            Promise.all(promises).then((directories) => resolve(directories.filter((o) => !!o))).catch((err) => {
                this.app.reportError("Error loading public directories for modules: " + err);
                resolve();
            });
        });
    }

    getRegisteredPublicDirectoriesForModule(meta) {
        return new Promise((resolve, reject) => {
            var publicPath = path.join(this.modulePaths[meta.identifier], "public");
            fs.stat(publicPath, (err, stat) => {
                if(err || !stat.isDirectory()) return resolve(null);
                resolve({root: meta.publicRoot, middleware: express.static(publicPath)});
            });
        });
    }

    // --- Registering More Routes ---

    getRoutesToRegister() {
        return new Promise((resolve, reject) => {
            var promises = Object.keys(this.moduleMetas).map((module) => this.getRoutesToRegisterForModule(this.moduleMetas[module]));
            Promise.all(promises).then((routes) => resolve(routes.filter((o) => !!o))).catch((err) => {
                this.app.reportError("Error loading routes for modules: " + err);
                resolve();
            });
        });
    }

    getRoutesToRegisterForModule(meta) {
        return new Promise((resolve, reject) => {
            var promises = meta.routes.filter((info) => info.path && info.file).map((info) => this.getRouterForRouterInformationAndMeta(info, meta));
            Promise.all(promises).then((routes) => resolve(routes)).catch((err) => {
                this.app.reportError(`Error loading routes for module "${meta.name}" (${meta.identifier}): ${err}`);
                resolve();
            });
        });
    }

    getRouterForRouterInformationAndMeta(routerInfo, meta) {
        return new Promise((resolve, reject) => {
            var routerPath = path.join(path.join(this.modulePaths[meta.identifier], "routes"), routerInfo.file);
            fs.stat(routerPath, (err, stat) => {
                if(err || stat.isDirectory()) return resolve(null);
                var Router = require(routerPath);
                resolve({root: routerInfo.path, middleware: Router(this.app)});
            });
        });
    }

    // --- Middleware ---

    processRequest(req, res, next) {
        var middlewareFetchers = Array.from(this.modules.values()).filter((module) => typeof module.processRequest === "function").map((module) => module.processRequest);
        var middlewares = [];
        middlewareFetchers.forEach((process) => middlewares = middlewares.concat(process(req)));
        var index = 0;
        function handleNext() {
            if(!middlewares[index]) return next();
            index++;
            middlewares[index - 1](req, res, () => handleNext());
        }
        handleNext();
    }

    // --- View Extensions ---

    processViewExtensionsForModule(meta, callback) {
        var vPath = path.join(this.modulePaths[meta.identifier], "views");
        fs.stat(vPath, (err, stat) => {
            if(err || !stat.isDirectory()) return callback();
            fs.readdir(vPath, (err, files) => {
                files.filter((fn) => path.extname(fn) == ".html").forEach((file) => {
                    var templateName = file.toLowerCase().slice(0, -5);
                    if(!this.viewExtensions[templateName]) this.viewExtensions[templateName] = [];
                    this.viewExtensions[templateName].push(path.join(vPath, file));
                });
                callback();
            });
        });
    }

    getViewExtensions(name) {
        return this.viewExtensions[name] || [];
    }

    gatherViewExtensions(name, include) {
        return this.getViewExtensions(name).map((file) => include(file)).join("");
    }

    // --- Model Extensions ---

    processModelExtensionsForModule(meta, callback) {
        var mePath = path.join(this.modulePaths[meta.identifier], "model_extensions");
        fs.stat(mePath, (err, stat) => {
            if(err || !stat.isDirectory()) return callback();
            fs.readdir(mePath, (err, files) => {
                files.filter((fn) => path.extname(fn) == ".js").forEach((file) => {
                    const Override = require(path.join(mePath, file));
                    var overrides = Override(this.app, DEFAULT_MODEL_OVERRIDE_MANAGER);
                    DataModelManager.registerModuleOverrides(file, overrides);
                });
                callback();
            });
        });
    }

}

ModuleManager.prototype = Object.create(ModuleManager.prototype);

module.exports = ModuleManager;<|MERGE_RESOLUTION|>--- conflicted
+++ resolved
@@ -69,11 +69,8 @@
                 moduleInfo = moduleInfo.filter((o) => !!o).sort((a, b) => b.priority - a.priority); 
                 this.moduleIdentifiers = moduleInfo.map((info) => info.identifier);
                 moduleInfo.forEach((info) => this.load(info.meta, info.main));
-<<<<<<< HEAD
-=======
                 this.loaded = true;
                 this.loadingCallbacks.forEach((callback) => callback(this));
->>>>>>> 43c4230d
             }).catch(err => this.app.reportError("Error loading modules: " + err));
         });
     }
