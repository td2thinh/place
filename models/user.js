const mongoose = require('mongoose');
const Schema = mongoose.Schema;
const bcrypt = require('bcrypt');
const Pixel = require('./pixel');
const Access = require('./access');
const config = require("../config/config");
const dataTables = require("mongoose-datatables");

var UserSchema = new Schema({
    name: {
        type: String,
        unique: true,
        required: true
    },
    password: {
        type: String,
        required: true
    },
    creationDate: {
        type: Date,
        required: true
    },
    lastPlace: {
        type: Date,
        required: false
    },
    isOauth: {
        type: Boolean,
        required: false
    },
    usernameSet: {
        type: Boolean,
        required: false,
        default: true
    },
    OAuthID: {
        type: String,
        required: false
    },
    OAuthName: {
        type: String,
        required: false
    },
    admin: {
        type: Boolean,
        required: true,
        default: false
    },
    moderator: {
        type: Boolean,
        required: true,
        default: false
    },
    placeCount: {
        type: Number,
        required: true,
        validate: {
            validator: Number.isInteger,
            message: '{VALUE} is not a valid integer'
        },
        default: 0
    },
    banned: {
        type: Boolean,
        required: true,
        default: false
    }
});

UserSchema.pre('save', function(next) {
    let user = this;
    if (this.isModified('password') || this.isNew) {
        bcrypt.genSalt(10, function(err, salt) {
            if (err) return next(err);
            bcrypt.hash(user.password, salt, function(err, hash) {
                if (err) return next(err);
                user.password = hash;
                next();
            });
        });
    } else {
        return next();
    }
});

UserSchema.methods.comparePassword = function(passwd, cb) {
    bcrypt.compare(passwd, this.password, function(err, isMatch) {
        if (err) return cb(err);
        cb(null, isMatch);
    });
}

UserSchema.methods.toInfo = function() {
    return {
        id: this.id,
        username: this.name,
        creationDate: this.creationDate,
        statistics: {
            totalPlaces: this.placeCount,
            lastPlace: this.lastPlace
        }
    }
}

UserSchema.methods.loginError = function() {
    if(this.banned === true) return { message: "You are banned from using this service due to violations of the rules.", code: "banned" }
    return null;
}
UserSchema.methods.setUserName = function(username, callback, usernameSet) {
    if(!UserSchema.statics.isValidUsername(username)) return callback({ message: "That username cannot be used. Usernames must be 3-20 characters in length and may only consist of letters, numbers, underscores, and dashes.", code: "username_taken" });
    this.name = username;
    this.usernameSet = true;
    this.save(function(err) {
        if(err) return callback({ message: "That username already exists.", code: "username_taken" });
        return callback();
    });
}

<<<<<<< HEAD
UserSchema.statics.register = function(username, password, callback, OAuthID, OAuthName) {
    if (!OAuthID && !this.isValidUsername(username)) return callback(null, { message: "That username cannot be used. Usernames must be 3-20 characters in length and may only consist of letters, numbers, underscores, and dashes.", code: "username_taken" });
=======
UserSchema.methods.recordAccess = function(userAgent, ipAddress) {
    return Access.recordAccess(this.id, userAgent, ipAddress)
}

UserSchema.statics.register = function(username, password, callback) {
    if (!this.isValidUsername(username)) return callback(null, { message: "That username cannot be used. Usernames must be 3-20 characters in length and may only consist of letters, numbers, underscores, and dashes.", code: "username_taken" });
>>>>>>> 65850caf
    let newUser = this({
        name: username,
        usernameSet: !OAuthID, // Opposite of OAuth will give us false which is what we need
        password: password,
        creationDate: Date(),
        admin: false,
        isOauth: !!OAuthID,
        OAuthID: OAuthID,
        OAuthName: OAuthName
    });
    // Save the user
    newUser.save(function(err) {
        if (err) return callback(null, { message: "That username already exists.", code: "username_taken" });
        return callback(newUser, null)
    });
}

UserSchema.statics.isValidUsername = function(username) {
    return /^[a-zA-Z0-9-_]{3,20}$/.test(username);
}

UserSchema.methods.addPixel = function(colour, x, y, callback) {
    var user = this;
    Pixel.addPixel(colour, x, y, this.id, (changed, error) => {
        if (changed === null) return callback(null, error);
        if(changed) user.lastPlace = new Date();
        user.placeCount++;
        user.save(function(err) {
            if (err) return callback(null, { message: "An unknown error occurred while trying to place that pixel." });
            return callback(changed, null);
        })
    });
}

UserSchema.methods.getPlaceSecondsRemaining = function() {
    if (this.admin) return 0;
    if (this.lastPlace) {
        let current = new Date().getTime();
        let place = this.lastPlace.getTime();
        // Seconds since last place
        let diffSeconds = (current - place) / 1000;
        // Seconds before can place again
        let remainSeconds = Math.min(config.placeTimeout, Math.max(0, config.placeTimeout - diffSeconds));
        return Math.ceil(remainSeconds);
    }
    return 0;
}

UserSchema.methods.canPlace = function() {
    return this.getPlaceSecondsRemaining() <= 0;
}

UserSchema.plugin(dataTables, {
    totalKey: 'recordsFiltered',
});

module.exports = mongoose.model('User', UserSchema);<|MERGE_RESOLUTION|>--- conflicted
+++ resolved
@@ -115,18 +115,13 @@
         return callback();
     });
 }
-
-<<<<<<< HEAD
-UserSchema.statics.register = function(username, password, callback, OAuthID, OAuthName) {
-    if (!OAuthID && !this.isValidUsername(username)) return callback(null, { message: "That username cannot be used. Usernames must be 3-20 characters in length and may only consist of letters, numbers, underscores, and dashes.", code: "username_taken" });
-=======
 UserSchema.methods.recordAccess = function(userAgent, ipAddress) {
     return Access.recordAccess(this.id, userAgent, ipAddress)
 }
 
-UserSchema.statics.register = function(username, password, callback) {
-    if (!this.isValidUsername(username)) return callback(null, { message: "That username cannot be used. Usernames must be 3-20 characters in length and may only consist of letters, numbers, underscores, and dashes.", code: "username_taken" });
->>>>>>> 65850caf
+UserSchema.statics.register = function(username, password, callback, OAuthID, OAuthName) {
+    if (!OAuthID && !this.isValidUsername(username)) return callback(null, { message: "That username cannot be used. Usernames must be 3-20 characters in length and may only consist of letters, numbers, underscores, and dashes.", code: "username_taken" });
+
     let newUser = this({
         name: username,
         usernameSet: !OAuthID, // Opposite of OAuth will give us false which is what we need
