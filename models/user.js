const mongoose = require('mongoose');
const Schema = mongoose.Schema;
const bcrypt = require('bcrypt');
const Pixel = require('./pixel');
const config = require("../config/config");

var UserSchema = new Schema({
    name: {
        type: String,
        unique: true,
        required: true
    },
    password: {
        type: String,
        required: true
    },
    creationDate: {
        type: Date,
        required: true
    },
    lastPlace: {
        type: Date,
        required: false
    },
    isOauth: {
        type: Boolean,
        required: false
    },
    usernameSet: {
        type: Boolean,
        required: false,
        default: true
    },
    OAuthID: {
        type: String,
        required: false
    },
    OAuthName: {
        type: String,
        required: false
    },
    admin: {
        type: Boolean,
        required: true
    },
    placeCount: {
        type: Number,
        required: true,
        validate: {
            validator: Number.isInteger,
            message: '{VALUE} is not a valid integer'
        },
        default: 0
    },
    banned: {
        type: Boolean,
        required: true,
        default: false
    }
});

UserSchema.pre('save', function(next) {
    let user = this;
    if (this.isModified('password') || this.isNew) {
        bcrypt.genSalt(10, function(err, salt) {
            if (err) return next(err);
            bcrypt.hash(user.password, salt, function(err, hash) {
                if (err) return next(err);
                user.password = hash;
                next();
            });
        });
    } else {
        return next();
    }
});

UserSchema.methods.comparePassword = function(passwd, cb) {
    bcrypt.compare(passwd, this.password, function(err, isMatch) {
        if (err) return cb(err);
        cb(null, isMatch);
    });
}

UserSchema.methods.toInfo = function() {
    return {
        id: this.id,
        username: this.name,
        creationDate: this.creationDate,
        statistics: {
            totalPlaces: this.placeCount
        }
    }
}

<<<<<<< HEAD
UserSchema.methods.setUserName = function(username, callback, usernameSet) {
    if(!UserSchema.statics.isValidUsername(username)) return callback({ message: "That username cannot be used. Usernames must be 3-20 characters in length and may only consist of letters, numbers, underscores, and dashes.", code: "username_taken" });
    this.name = username;
    this.userNameSet = true;
    this.save(function(err) {
        console.log(err);
        if(err) return callback({ message: "That username already exists.", code: "username_taken" });
        console.log("Saved(?)");
        return callback();
    });
}

UserSchema.statics.register = function(username, password, callback, OAuthID, OAuthName) {
    if (!OAuthID && !this.isValidUsername(username)) return callback(null, { message: "That username cannot be used. Usernames must be 3-20 characters in length and may only consist of letters, numbers, underscores, and dashes.", code: "username_taken" });
=======
UserSchema.methods.loginError = function() {
    if(this.banned === true) return { message: "You are banned from using this service due to violations of the rules.", code: "banned" }
    return null;
}

UserSchema.statics.register = function(username, password, callback, oauthRealName) {
    if (!oauthRealName && !this.isValidUsername(username)) return callback(null, { message: "That username cannot be used. Usernames must be 3-20 characters in length and may only consist of letters, numbers, underscores, and dashes.", code: "username_taken" });
>>>>>>> 8c5f07a0
    let newUser = this({
        name: username,
        usernameSet: !OAuthID, // Opposite of OAuth will give us false which is what we need
        password: password,
        creationDate: Date(),
        admin: false,
        isOauth: !!OAuthID,
        OAuthID: OAuthID,
        OAuthName: OAuthName
    });
    // Save the user
    newUser.save(function(err) {
        if (err) return callback(null, { message: "That username already exists.", code: "username_taken" });
        return callback(newUser, null)
    });
}

UserSchema.statics.isValidUsername = function(username) {
    return /^[a-zA-Z0-9-_]{3,20}$/.test(username);
}

UserSchema.methods.addPixel = function(colour, x, y, callback) {
    var user = this;
    Pixel.addPixel(colour, x, y, this.id, (pixel, error) => {
        if (!pixel) return callback(null, error);
        user.lastPlace = new Date();
        user.placeCount++;
        user.save(function(err) {
            if (err) return callback(null, { message: "An unknown error occurred while trying to place that pixel." });
            return callback(pixel, null);
        })
    });
}

UserSchema.methods.getPlaceSecondsRemaining = function() {
    if (this.admin) return 0;
    if (this.lastPlace) {
        let current = new Date().getTime();
        let place = this.lastPlace.getTime();
        // Seconds since last place
        let diffSeconds = (current - place) / 1000;
        // Seconds before can place again
        let remainSeconds = Math.min(config.placeTimeout, Math.max(0, config.placeTimeout - diffSeconds));
        return Math.ceil(remainSeconds);
    }
    return 0;
}

UserSchema.methods.canPlace = function() {
    return this.getPlaceSecondsRemaining() <= 0;
}

module.exports = mongoose.model('User', UserSchema);<|MERGE_RESOLUTION|>--- conflicted
+++ resolved
@@ -93,7 +93,10 @@
     }
 }
 
-<<<<<<< HEAD
+UserSchema.methods.loginError = function() {
+    if(this.banned === true) return { message: "You are banned from using this service due to violations of the rules.", code: "banned" }
+}
+    return null;
 UserSchema.methods.setUserName = function(username, callback, usernameSet) {
     if(!UserSchema.statics.isValidUsername(username)) return callback({ message: "That username cannot be used. Usernames must be 3-20 characters in length and may only consist of letters, numbers, underscores, and dashes.", code: "username_taken" });
     this.name = username;
@@ -108,15 +111,6 @@
 
 UserSchema.statics.register = function(username, password, callback, OAuthID, OAuthName) {
     if (!OAuthID && !this.isValidUsername(username)) return callback(null, { message: "That username cannot be used. Usernames must be 3-20 characters in length and may only consist of letters, numbers, underscores, and dashes.", code: "username_taken" });
-=======
-UserSchema.methods.loginError = function() {
-    if(this.banned === true) return { message: "You are banned from using this service due to violations of the rules.", code: "banned" }
-    return null;
-}
-
-UserSchema.statics.register = function(username, password, callback, oauthRealName) {
-    if (!oauthRealName && !this.isValidUsername(username)) return callback(null, { message: "That username cannot be used. Usernames must be 3-20 characters in length and may only consist of letters, numbers, underscores, and dashes.", code: "username_taken" });
->>>>>>> 8c5f07a0
     let newUser = this({
         name: username,
         usernameSet: !OAuthID, // Opposite of OAuth will give us false which is what we need
