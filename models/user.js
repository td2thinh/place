--- conflicted
+++ resolved
@@ -84,18 +84,13 @@
     }
 }
 
-<<<<<<< HEAD
-UserSchema.statics.register = function(username, password, callback, oauthRealName) {
-    if (!oauthRealName && !this.isValidUsername(username)) return callback(null, { message: "That username cannot be used. Usernames must be 3-20 characters in length and may only consist of letters, numbers, underscores, and dashes.", code: "username_taken" });
-=======
 UserSchema.methods.loginError = function() {
     if(this.banned === true) return { message: "You are banned from using this service due to violations of the rules.", code: "banned" }
     return null;
 }
 
-UserSchema.statics.register = function(username, password, callback) {
-    if (!this.isValidUsername(username)) return callback(null, { message: "That username cannot be used. Usernames must be 3-20 characters in length and may only consist of letters, numbers, underscores, and dashes.", code: "username_taken" });
->>>>>>> cfbae7d5
+UserSchema.statics.register = function(username, password, callback, oauthRealName) {
+    if (!oauthRealName && !this.isValidUsername(username)) return callback(null, { message: "That username cannot be used. Usernames must be 3-20 characters in length and may only consist of letters, numbers, underscores, and dashes.", code: "username_taken" });
     let newUser = this({
         name: username,
         password: password,
